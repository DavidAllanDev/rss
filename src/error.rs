--- conflicted
+++ resolved
@@ -87,16 +87,6 @@
             Error::FromUrl(ref s) => write!(f, "{}", s),
             Error::IO(ref err) => err.fmt(f),
             #[cfg(feature = "from_url")]
-<<<<<<< HEAD
-            Error::ReqParsing(ref err) => fmt::Display::fmt(err, f),
-            Error::IntParsing(ref err) => fmt::Display::fmt(err, f),
-            Error::DateParsing(ref err) => fmt::Display::fmt(err, f),
-            Error::UrlParsing(ref err) => fmt::Display::fmt(err, f),
-            Error::Utf8(ref err) => fmt::Display::fmt(err, f),
-            Error::XmlParsing(ref err, _) => fmt::Display::fmt(err, f),
-            Error::Xml(ref err) => fmt::Display::fmt(err, f),
-            Error::InvalidStartTag => write!(f, "the input did not begin with an rss tag"),
-=======
             Error::ReqParsing(ref err) => err.fmt(f),
             Error::IntParsing(ref err) => err.fmt(f),
             Error::DateParsing(ref err) => err.fmt(f),
@@ -104,7 +94,7 @@
             Error::Utf8(ref err) => err.fmt(f),
             Error::XmlParsing(ref err, _) => err.fmt(f),
             Error::Xml(ref err) => err.fmt(f),
->>>>>>> bc01752a
+            Error::InvalidStartTag => write!(f, "the input did not begin with an rss tag"),
             Error::EOF => write!(f, "reached end of input without finding a complete channel"),
         }
     }
